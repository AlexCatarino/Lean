--- conflicted
+++ resolved
@@ -294,11 +294,7 @@
             //var shares = (int) (MaximumLeverage*MaximumPorfolioRiskPercentPerPosition*Portfolio.TotalPortfolioValue/(0.4m*ATR14));
 
             // max out at a little below our stated max, prevents margin calls and such
-<<<<<<< HEAD
-            var maxShare = (int)Math.Truncate(CalculateOrderQuantity(Symbol, MaximumLeverage));
-=======
-            var maxShare = CalculateOrderQuantity(symbol, MaximumLeverage);
->>>>>>> c041f5e0
+            var maxShare = (int)Math.Truncate(CalculateOrderQuantity(symbol, MaximumLeverage));
             shares = Math.Min(shares, maxShare);
 
             // min out at 1x leverage
